--- conflicted
+++ resolved
@@ -177,12 +177,8 @@
             args.compression_training = True
 
     # Model, optimizer, and learning rate.
-<<<<<<< HEAD
     # 2、模型并行：定义模型架构，并切割模型
-    timers('model-and-optimizer-setup').start()
-=======
     timers('model-and-optimizer-setup', log_level=0).start(barrier=True)
->>>>>>> 895c6c29
     model, optimizer, lr_scheduler = setup_model_and_optimizer(
         model_provider, teacher=False, data_post_process=data_post_process,
         build_train_valid_test_datasets_provider=train_valid_test_dataset_provider)
@@ -192,12 +188,8 @@
                    'scheduler are built')
 
     # Data stuff.
-<<<<<<< HEAD
     # 3、构造train/val/test数据集
-    timers('train/valid/test-data-iterators-setup').start()
-=======
     timers('train/valid/test-data-iterators-setup', log_level=0).start(barrier=True)
->>>>>>> 895c6c29
     if args.virtual_pipeline_model_parallel_size is not None:
         all_data_iterators = [
             build_train_valid_test_data_iterators(train_valid_test_dataset_provider)
